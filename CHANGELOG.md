--- conflicted
+++ resolved
@@ -1,11 +1,5 @@
 # pyld ChangeLog
 
-<<<<<<< HEAD
-## 3.0.0 - 2023-xx-xx
-
-### Changed
-- **BREAKING**: Require supported Python version >= 3.8.
-=======
 ## 3.0.0 - 2025-xx-xx
 
 ### Changed
@@ -16,7 +10,6 @@
 ### Fixed
 - Use explicit `None` or `False` for context checks. Fixes an issue while
   framing with an empty context.
->>>>>>> f9772ea8
 
 ## 2.0.3 - 2020-08-06
 
